{
  "author": "Nicholas Jamieson <nicholas@cartant.com>",
  "bugs": {
    "url": "https://github.com/cartant/rxjs-spy/issues"
  },
  "dependencies": {
    "@types/circular-json": "^0.4.0",
    "@types/stacktrace-js": "^0.0.32",
    "circular-json": "^0.4.0",
    "stacktrace-js": "^2.0.0"
  },
  "description": "A debugging library for RxJS",
  "devDependencies": {
    "@types/chai": "^4.0.0",
    "@types/mocha": "^2.2.41",
    "@types/node": "^8.0.0",
    "@types/sinon": "^4.0.0",
    "chai": "^4.0.0",
    "cpy-cli": "^1.0.1",
    "eslint": "^4.0.0",
    "karma": "^1.6.0",
    "karma-chrome-launcher": "^2.0.0",
    "karma-mocha": "^1.3.0",
    "karma-spec-reporter": "^0.0.31",
    "mkdirp": "^0.5.1",
    "mocha": "^4.0.0",
    "puppeteer": "^0.13.0",
    "rimraf": "^2.6.1",
    "rxjs": "^5.4.2",
    "rxjs-tslint-rules": "^3.0.0",
    "sinon": "^4.0.0",
    "ts-loader": "^3.0.4",
    "tslib": "^1.6.1",
    "tslint": "^5.1.0",
    "typescript": "~2.6.1",
    "uglifyjs-webpack-plugin": "^1.0.1",
    "webpack": "^3.1.0",
    "webpack-rxjs-externals": "^1.1.0"
  },
  "homepage": "https://github.com/cartant/rxjs-spy",
  "keywords": [
    "debug",
    "debugging",
    "log",
    "logging",
    "observable",
    "rxjs",
    "spy"
  ],
  "license": "MIT",
  "main": "./dist/index.js",
  "name": "rxjs-spy",
  "optionalDependencies": {},
  "peerDependencies": {
    "rxjs": "^5.0.0"
  },
  "private": true,
  "publishConfig": {
    "tag": "next"
  },
  "repository": {
    "type": "git",
    "url": "https://github.com/cartant/rxjs-spy.git"
  },
  "resolutions": {},
  "scripts": {
    "dist": "yarn run dist:build && yarn run dist:copy",
    "dist:build": "yarn run dist:clean && tsc -p tsconfig-dist.json && webpack --config webpack.config.js && webpack --config webpack.config.js --env.production",
    "dist:clean": "rimraf dist && rimraf bundles/rxjs-spy.* && mkdirp bundles",
    "dist:copy": "node scripts/pack.js && cpy bundles/rxjs-spy.* dist/bundles/ && cpy CHANGELOG.md LICENSE README.md dist/",
    "lint": "tslint --project tsconfig.json source/**/*.ts",
    "test": "yarn run lint && yarn run test:build && yarn run test:karma && yarn run test:mocha",
    "test:build": "yarn run test:clean && tsc -p tsconfig.json && webpack --config webpack.config.test.js",
    "test:clean": "rimraf build && rimraf bundles/rxjs-spy-test.* && mkdirp bundles",
    "test:karma": "karma start",
    "test:mocha": "mocha build/index-spec.js"
  },
  "typings": "./dist/index.d.ts",
  "unpkg": "./bundles/rxjs-spy.min.umd.js",
<<<<<<< HEAD
  "version": "5.2.3"
=======
  "version": "6.0.0-beta.3"
>>>>>>> f137e916
}<|MERGE_RESOLUTION|>--- conflicted
+++ resolved
@@ -77,9 +77,5 @@
   },
   "typings": "./dist/index.d.ts",
   "unpkg": "./bundles/rxjs-spy.min.umd.js",
-<<<<<<< HEAD
-  "version": "5.2.3"
-=======
   "version": "6.0.0-beta.3"
->>>>>>> f137e916
 }